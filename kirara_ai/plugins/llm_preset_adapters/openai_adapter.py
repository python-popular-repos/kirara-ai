import asyncio
<<<<<<< HEAD
from typing import Optional, cast, Literal, TypedDict
=======
import json
from typing import Any, Dict, List, cast
>>>>>>> ed6f812e

import aiohttp
import requests
from pydantic import BaseModel, ConfigDict

import kirara_ai.llm.format.tool as tools
from kirara_ai.llm.adapter import AutoDetectModelsProtocol, LLMBackendAdapter
from kirara_ai.llm.format.message import (LLMChatContentPartType, LLMChatImageContent, LLMChatMessage,
                                          LLMChatTextContent, LLMToolCallContent, LLMToolResultContent)
<<<<<<< HEAD
from kirara_ai.llm.format.request import LLMChatRequest, LLMEmbeddingRequest
from kirara_ai.llm.format.response import LLMEmbeddingResponse, LLMChatResponse, Message, ToolCall, Function, Usage
=======
from kirara_ai.llm.format.request import LLMChatRequest, Tool
from kirara_ai.llm.format.response import LLMChatResponse, Message, Usage
>>>>>>> ed6f812e
from kirara_ai.logger import get_logger
from kirara_ai.media import MediaManager
from kirara_ai.tracing import trace_llm_chat

from .utils import pick_tool_calls

logger = get_logger("OpenAIAdapter")

async def convert_parts_factory(messages: LLMChatMessage, media_manager: MediaManager) -> list[dict]:
    if messages.role == "tool":
<<<<<<< HEAD
        # typing.cast 指定类型，避免mypy报错。cast是类型提示工具，不参与运行时。你可以将其与直接赋值等价
        results = cast(list[LLMToolResultContent], messages.content)
        # 保证 content 为一个字符串
        return [{"role": "tool", "tool_call_id": result.id, "content": str(result.content)} for result in results]
=======
        # typing.cast 指定类型，避免mypy报错
        elements = cast(list[LLMToolResultContent], messages.content)
        outputs = []
        for element in elements:
            # 保证 content 为一个字符串
            output = ""
            for content in element.content:
                if isinstance(content, tools.TextContent):
                    output = content.text
                elif isinstance(content, tools.MediaContent):
                    media = media_manager.get_media(content.media_id)
                    if media is None:
                        raise ValueError(f"Media {content.media_id} not found")
                    output += f"<media id={content.media_id} mime_type={content.mime_type} />"
                else:
                    raise ValueError(f"Unsupported content type: {type(content)}")
            if element.isError:
                output = f"Error: {element.name}\n{output}"
            outputs.append({
                "role": "tool",
                "tool_call_id": element.id,
                "content": output,
            })
        return outputs
>>>>>>> ed6f812e
    else:
        parts: list[dict[str, Any]] = []
        elements = cast(list[LLMChatContentPartType], messages.content)
        tool_calls: list[dict[str, Any]] = []
        for element in elements:
            if isinstance(element, LLMChatTextContent):
                parts.append(element.model_dump(mode="json"))
            elif isinstance(element, LLMChatImageContent):
                media = media_manager.get_media(element.media_id)
                if media is None:
                    raise ValueError(f"Media {element.media_id} not found")
                parts.append({
                    "type": "image_url",
                    "image_url": {
                        "url": await media.get_base64_url()
                    }
                })
            elif isinstance(element, LLMToolCallContent):
                tool_calls.append({
                    "type": "function",
                    "id": element.id,
                    "function": {
                        "name": element.name,
                        "arguments": json.dumps(element.parameters or {}, ensure_ascii=False),
                    }
                })
        response: Dict[str, Any] = {"role": messages.role}
        if parts:
            response["content"] = parts
        if tool_calls:
            response["tool_calls"] = tool_calls
        return [response]

def convert_llm_chat_message_to_openai_message(messages: list[LLMChatMessage], media_manager: MediaManager, loop: asyncio.AbstractEventLoop) -> list[dict]:
    results = loop.run_until_complete(
        asyncio.gather(*[convert_parts_factory(msg, media_manager) for msg in messages])
    )
    # 扁平化结果, 展开所有列表
    return [item for sublist in results for item in sublist]

def convert_tools_to_openai_format(tools: list[Tool]) -> list[dict]:
    return [{
        "type": "function",
        "function": {
            "name": tool.name,
            "description": tool.description,
            "parameters": tool.parameters if isinstance(tool.parameters, dict) else tool.parameters.model_dump(),
            "strict": tool.strict,
        }
    } for tool in tools]

class EmbeddingData(TypedDict):
    object: Literal["embedding"]
    embedding: list[float]
    index: int

class EmbeddingResponse(TypedDict):
    # 用于描述类型定义
    object: Literal["list"]
    data: list[EmbeddingData]
    model: str
    usage: dict[Literal["prompt_tokens", "total_tokens"], int]

class OpenAIConfig(BaseModel):
    api_key: str
    api_base: str = "https://api.openai.com/v1"
    model_config = ConfigDict(frozen=True)


class OpenAIAdapter(LLMBackendAdapter, AutoDetectModelsProtocol):
    media_manager: MediaManager
    
    def __init__(self, config: OpenAIConfig):
        self.config = config
    @trace_llm_chat
    def chat(self, req: LLMChatRequest) -> LLMChatResponse:
        api_url = f"{self.config.api_base}/chat/completions"
        headers = {
            "Authorization": f"Bearer {self.config.api_key}",
            "Content-Type": "application/json",
        }
        
        loop = asyncio.new_event_loop()
        asyncio.set_event_loop(loop)

        data = {
            "messages": convert_llm_chat_message_to_openai_message(req.messages, self.media_manager, loop),
            "model": req.model,
            "frequency_penalty": req.frequency_penalty,
            "max_tokens": req.max_tokens,
            "presence_penalty": req.presence_penalty,
            "response_format": req.response_format,
            "stop": req.stop,
            "stream": req.stream,
            "stream_options": req.stream_options,
            "temperature": req.temperature,
            "top_p": req.top_p,
            # tool pydantic 模型按照 openai api 格式进行的建立。所以这里直接dump
            "tools": convert_tools_to_openai_format(req.tools) if req.tools else None,
            "tool_choice": "auto" if req.tools else None,
            "logprobs": req.logprobs,
            "top_logprobs": req.top_logprobs,
        }

        # Remove None fields
        data = {k: v for k, v in data.items() if v is not None}
        
        logger.debug(f"Request: {data}")

        response = requests.post(api_url, json=data, headers=headers)
        try:
            response.raise_for_status()
            response_data: dict = response.json()
        except Exception as e:
            logger.error(f"Response: {response.text}")
            raise e
        logger.debug(f"Response: {response_data}")

        choices: List[dict[str, Any]] = response_data.get("choices", [{}])
        first_choice = choices[0] if choices else {}
        message: dict[str, Any] = first_choice.get("message", {})
        
        # 检测tool_calls字段是否存在和是否不为None. tool_call时content字段无有效信息，暂不记录
        content: list[LLMChatContentPartType] = []
        if tool_calls := message.get("tool_calls", None):
            content = [LLMToolCallContent(
                id=call["id"],
                name=call["function"]["name"],
                parameters=json.loads(call["function"].get("arguments", "{}"))
            ) for call in tool_calls]
        else:
            content = [LLMChatTextContent(text=message.get("content", ""))]

        usage_data = response_data.get("usage", {})
        
        return LLMChatResponse(
            model=req.model,
            usage=Usage(
                prompt_tokens=usage_data.get("prompt_tokens", 0),
                completion_tokens=usage_data.get("completion_tokens", 0),
                total_tokens=usage_data.get("total_tokens", 0),
            ),
            message=Message(
                content=content,
                role=message.get("role", "assistant"),
                tool_calls = pick_tool_calls(content),
                finish_reason=first_choice.get("finish_reason", ""),
            ),
        )
    
    def embed(self, req: LLMEmbeddingRequest) -> LLMEmbeddingResponse:
        """
        此为openai api嵌入式模型接口

        Tips: openai仅在 text-embedding-3 及以后模型中支持设定向量维度
        """
        
        api_url = f"{self.config.api_base}/v1/embeddings"
        headers = {
            "Authorization": f"Bearer {self.config.api_key}",
            "Content-Type": "application/json",
        }
        if len(req.inputs) > 2048:
            # text数组不能超过2048个元素，openai api限制
            raise ValueError("Text list has too many dimensions, max dimension is 2048")
        if not all(isinstance(input, LLMChatTextContent) for input in req.inputs):
            # 未在api中发现多模态嵌入api, 等待后续更新
            raise ValueError("openai does not support multi-modal embedding")
        # mypy 类型检查修复，如果添加多模态请去除这个标注
        inputs = cast(list[LLMChatTextContent], req.inputs)
        data = {
            "text": [input.text for input in inputs],
            "model": req.model,
            "dimensions": req.dimension,
            "encoding_format": req.encoding_format,
            "user": req.user
        }
        # 删除 None 字段
        data = {k: v for k, v in data.items() if v is not None}
        logger.debug(f"Request: {data}")
        response = requests.post(api_url, headers=headers, json=data)
        try:
            response.raise_for_status()
            response_data: EmbeddingResponse = response.json()
        except Exception as e:
            logger.error(f"Response: {response.text}")
            raise e
        logger.debug(f"Response: {response_data}")
        return LLMEmbeddingResponse(
            vectors=[data["embedding"] for data in response_data["data"]],
            usage=Usage(
                prompt_tokens=response_data["usage"].get("prompt_tokens", 0),
                total_tokens=response_data["usage"].get("total_tokens", 0)
            )
        )

    async def auto_detect_models(self) -> list[str]:
        api_url = f"{self.config.api_base}/models"
        async with aiohttp.ClientSession(trust_env=True) as session:
            async with session.get(
                api_url, headers={"Authorization": f"Bearer {self.config.api_key}"}
            ) as response:
                response.raise_for_status()
                response_data = await response.json()
                return [model["id"] for model in response_data["data"]]<|MERGE_RESOLUTION|>--- conflicted
+++ resolved
@@ -1,26 +1,18 @@
 import asyncio
-<<<<<<< HEAD
-from typing import Optional, cast, Literal, TypedDict
-=======
 import json
-from typing import Any, Dict, List, cast
->>>>>>> ed6f812e
+from typing import Any, Dict, List, cast, Literal, TypedDict
 
 import aiohttp
 import requests
 from pydantic import BaseModel, ConfigDict
 
 import kirara_ai.llm.format.tool as tools
-from kirara_ai.llm.adapter import AutoDetectModelsProtocol, LLMBackendAdapter
+from kirara_ai.llm.adapter import AutoDetectModelsProtocol, LLMBackendAdapter, LLMChatProtocol, LLMEmbeddingProtocol
 from kirara_ai.llm.format.message import (LLMChatContentPartType, LLMChatImageContent, LLMChatMessage,
                                           LLMChatTextContent, LLMToolCallContent, LLMToolResultContent)
-<<<<<<< HEAD
-from kirara_ai.llm.format.request import LLMChatRequest, LLMEmbeddingRequest
-from kirara_ai.llm.format.response import LLMEmbeddingResponse, LLMChatResponse, Message, ToolCall, Function, Usage
-=======
 from kirara_ai.llm.format.request import LLMChatRequest, Tool
 from kirara_ai.llm.format.response import LLMChatResponse, Message, Usage
->>>>>>> ed6f812e
+from kirara_ai.llm.format.embedding import LLMEmbeddingRequest, LLMEmbeddingResponse
 from kirara_ai.logger import get_logger
 from kirara_ai.media import MediaManager
 from kirara_ai.tracing import trace_llm_chat
@@ -31,12 +23,6 @@
 
 async def convert_parts_factory(messages: LLMChatMessage, media_manager: MediaManager) -> list[dict]:
     if messages.role == "tool":
-<<<<<<< HEAD
-        # typing.cast 指定类型，避免mypy报错。cast是类型提示工具，不参与运行时。你可以将其与直接赋值等价
-        results = cast(list[LLMToolResultContent], messages.content)
-        # 保证 content 为一个字符串
-        return [{"role": "tool", "tool_call_id": result.id, "content": str(result.content)} for result in results]
-=======
         # typing.cast 指定类型，避免mypy报错
         elements = cast(list[LLMToolResultContent], messages.content)
         outputs = []
@@ -61,7 +47,6 @@
                 "content": output,
             })
         return outputs
->>>>>>> ed6f812e
     else:
         parts: list[dict[str, Any]] = []
         elements = cast(list[LLMChatContentPartType], messages.content)
@@ -131,7 +116,7 @@
     model_config = ConfigDict(frozen=True)
 
 
-class OpenAIAdapter(LLMBackendAdapter, AutoDetectModelsProtocol):
+class OpenAIAdapter(LLMBackendAdapter, AutoDetectModelsProtocol, LLMChatProtocol, LLMEmbeddingProtocol):
     media_manager: MediaManager
     
     def __init__(self, config: OpenAIConfig):
