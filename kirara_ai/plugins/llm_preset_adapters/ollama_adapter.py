import asyncio
from typing import Any, List, cast

import aiohttp
import requests
from pydantic import BaseModel, ConfigDict

import kirara_ai.llm.format.tool as tools
<<<<<<< HEAD
from kirara_ai.llm.adapter import AutoDetectModelsProtocol, LLMBackendAdapter, LLMChatProtocol, LLMEmbeddingProtocol
=======
from kirara_ai.config.global_config import ModelConfig
from kirara_ai.llm.adapter import AutoDetectModelsProtocol, LLMBackendAdapter
>>>>>>> aa7eefd0
from kirara_ai.llm.format.message import (LLMChatContentPartType, LLMChatImageContent, LLMChatMessage,
                                          LLMChatTextContent, LLMToolCallContent, LLMToolResultContent)
from kirara_ai.llm.format.request import LLMChatRequest, Tool
from kirara_ai.llm.format.response import LLMChatResponse, Message, Usage
<<<<<<< HEAD
from kirara_ai.llm.format.embedding import LLMEmbeddingRequest, LLMEmbeddingResponse
=======
from kirara_ai.llm.model_types import LLMAbility, ModelType
>>>>>>> aa7eefd0
from kirara_ai.logger import get_logger
from kirara_ai.media.manager import MediaManager
from kirara_ai.tracing import trace_llm_chat

from .openai_adapter import convert_tools_to_openai_format
from .utils import generate_tool_call_id, pick_tool_calls


class OllamaConfig(BaseModel):
    api_base: str = "http://localhost:11434"
    model_config = ConfigDict(frozen=True)


async def resolve_media_ids(media_ids: list[str], media_manager: MediaManager) -> List[str]:
    result = []
    for media_id in media_ids:
        media = media_manager.get_media(media_id)
        if media is not None:
            base64_data = await media.get_base64()
            result.append(base64_data)
    return result

def convert_llm_response(response_data: dict[str, dict[str, Any]]) -> list[LLMChatContentPartType]:
    # 通过实践证明 llm 调用工具时 content 字段为空字符串没有任何有效信息不进行记录
    if calls := response_data["message"].get("tool_calls", None):
        return [LLMToolCallContent(
            id=generate_tool_call_id(call["function"]["name"]),
            name=call["function"]["name"],
            parameters=call["function"].get("arguments", None)
        ) for call in calls
        ]
    else:
        return [LLMChatTextContent(text=response_data["message"].get("content", ""))]

def convert_non_tool_message(msg: LLMChatMessage, media_manager: MediaManager, loop: asyncio.AbstractEventLoop) -> dict[str, Any]:
    text_content = ""
    images: list[str] = []
    tool_calls: list[dict[str, Any]] = []
    messages: dict[str, Any] = {
        "role": msg.role,
        "content": "",
    }
    for part in msg.content:
        if isinstance(part, LLMChatTextContent):
            text_content += part.text
        elif isinstance(part, LLMChatImageContent):
            images.append(part.media_id)
        elif isinstance(part, LLMToolCallContent):
            tool_calls.append({
                "function": {
                    "name": part.name,
                    "arguments": part.parameters,
                }
            })
    messages["content"] = text_content
    if images:
        messages["images"] = loop.run_until_complete(
            resolve_media_ids(images, media_manager))
    if tool_calls:
        messages["tool_calls"] = tool_calls
    return messages


def convert_tool_result_message(msg: LLMChatMessage, media_manager: MediaManager, loop: asyncio.AbstractEventLoop) -> list[dict]:
    """
    将工具调用结果转换为 Ollama 格式
    """
    elements = cast(list[LLMToolResultContent], msg.content)
    messages = []
    for element in elements:
        output = ""
        for item in element.content:
            if isinstance(item, tools.TextContent):
                output += f"{item.text}\n"
            elif isinstance(item, tools.MediaContent):
                output += f"<media id={item.media_id} mime_type={item.mime_type} />\n"
        if element.isError:
            output = f"Error: {element.name}\n{output}"
        messages.append({"role": "tool", "content": output,
                        "tool_call_id": element.id})
    return messages

def convert_tools_to_ollama_format(tools: list[Tool]) -> list[dict]:
    # 这里将其独立出来方便应对后续接口改动
    return convert_tools_to_openai_format(tools)

class OllamaAdapter(LLMBackendAdapter, AutoDetectModelsProtocol, LLMChatProtocol, LLMEmbeddingProtocol):
    def __init__(self, config: OllamaConfig):
        self.config = config
        self.logger = get_logger("OllamaAdapter")

    @trace_llm_chat
    def chat(self, req: LLMChatRequest) -> LLMChatResponse:
        api_url = f"{self.config.api_base}/api/chat"
        headers = {"Content-Type": "application/json"}

        # 将消息转换为 Ollama 格式
        messages = []
        loop = asyncio.new_event_loop()
        asyncio.set_event_loop(loop)
        for msg in req.messages:
            # 收集每条消息中的文本内容和图像
            if msg.role == "tool":
                messages.extend(convert_tool_result_message(
                    msg, self.media_manager, loop))
            else:
                messages.append(convert_non_tool_message(
                    msg, self.media_manager, loop))

        data = {
            "model": req.model,
            "messages": messages,
            "stream": False,
            "options": {
                "temperature": req.temperature,
                "top_p": req.top_p,
                "num_predict": req.max_tokens,
                "stop": req.stop,
                "tools": convert_tools_to_ollama_format(req.tools) if req.tools else None,
            },
        }

        # Remove None fields
        data = {k: v for k, v in data.items() if v is not None}
        if "options" in data:
            data["options"] = {
                k: v for k, v in data["options"].items() if v is not None # type: ignore
            }

        response = requests.post(api_url, json=data, headers=headers)
        try:
            response.raise_for_status()
            response_data = response.json()
        except Exception as e:
            self.logger.error(f"API Response: {response.text}")
            raise e
        # https://github.com/ollama/ollama/blob/main/docs/api.md#generate-a-chat-completion
        content = convert_llm_response(response_data)
        return LLMChatResponse(
            model=req.model,
            message=Message(
                content=content,
                role="assistant",
                finish_reason="stop",
                tool_calls=pick_tool_calls(content),
            ),
            usage=Usage(
                prompt_tokens=response_data['prompt_eval_count'],
                completion_tokens=response_data['eval_count'],
                total_tokens=response_data['prompt_eval_count'] +
                response_data['eval_count'],
            )
        )

<<<<<<< HEAD
    def embed(self, req: LLMEmbeddingRequest) -> LLMEmbeddingResponse:
        # https://github.com/ollama/ollama/blob/main/docs/api.md#generate-embeddings api文档地址
        api_url = f"{self.config.api_base}/api/embed"
        headers = {"Content-Type": "application/json"}
        if not all(isinstance(input, LLMChatTextContent) for input in req.inputs):
            raise ValueError("ollama api does not support multi-modal embedding")
        inputs = cast(list[LLMChatTextContent], req.inputs)
        data = {
            "model": req.model,
            "input": [input.text for input in inputs],
            # 禁止自动截断输入数据用以适应上下文长度
            "truncate": req.truncate
        }
        data = { k:v for k, v in data.items() if v is not None }
        response = requests.post(api_url, json=data, headers=headers)
        try:
            response.raise_for_status()
            response_data = response.json()
        except Exception as e:
            self.logger.error(f"API Response: {response.text}")
            raise e
        return LLMEmbeddingResponse(
            vectors=response_data["embeddings"],
            usage=Usage(
                prompt_tokens=response_data.get("prompt_eval_count", 0)
            )
        )

    async def auto_detect_models(self) -> list[str]:
=======
    async def auto_detect_models(self) -> list[ModelConfig]:
>>>>>>> aa7eefd0
        api_url = f"{self.config.api_base}/api/tags"
        async with aiohttp.ClientSession(trust_env=True) as session:
            async with session.get(api_url) as response:
                response.raise_for_status()
                response_data = await response.json()
                return [ModelConfig(id=tag["name"], type=ModelType.LLM.value, ability=LLMAbility.TextChat.value) for tag in response_data["models"]]<|MERGE_RESOLUTION|>--- conflicted
+++ resolved
@@ -6,21 +6,14 @@
 from pydantic import BaseModel, ConfigDict
 
 import kirara_ai.llm.format.tool as tools
-<<<<<<< HEAD
+from kirara_ai.config.global_config import ModelConfig
 from kirara_ai.llm.adapter import AutoDetectModelsProtocol, LLMBackendAdapter, LLMChatProtocol, LLMEmbeddingProtocol
-=======
-from kirara_ai.config.global_config import ModelConfig
-from kirara_ai.llm.adapter import AutoDetectModelsProtocol, LLMBackendAdapter
->>>>>>> aa7eefd0
 from kirara_ai.llm.format.message import (LLMChatContentPartType, LLMChatImageContent, LLMChatMessage,
                                           LLMChatTextContent, LLMToolCallContent, LLMToolResultContent)
 from kirara_ai.llm.format.request import LLMChatRequest, Tool
 from kirara_ai.llm.format.response import LLMChatResponse, Message, Usage
-<<<<<<< HEAD
 from kirara_ai.llm.format.embedding import LLMEmbeddingRequest, LLMEmbeddingResponse
-=======
 from kirara_ai.llm.model_types import LLMAbility, ModelType
->>>>>>> aa7eefd0
 from kirara_ai.logger import get_logger
 from kirara_ai.media.manager import MediaManager
 from kirara_ai.tracing import trace_llm_chat
@@ -175,7 +168,6 @@
             )
         )
 
-<<<<<<< HEAD
     def embed(self, req: LLMEmbeddingRequest) -> LLMEmbeddingResponse:
         # https://github.com/ollama/ollama/blob/main/docs/api.md#generate-embeddings api文档地址
         api_url = f"{self.config.api_base}/api/embed"
@@ -204,10 +196,7 @@
             )
         )
 
-    async def auto_detect_models(self) -> list[str]:
-=======
     async def auto_detect_models(self) -> list[ModelConfig]:
->>>>>>> aa7eefd0
         api_url = f"{self.config.api_base}/api/tags"
         async with aiohttp.ClientSession(trust_env=True) as session:
             async with session.get(api_url) as response:
