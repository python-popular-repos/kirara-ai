--- conflicted
+++ resolved
@@ -3,10 +3,6 @@
 from functools import lru_cache
 from typing import Optional
 
-<<<<<<< HEAD
-from telegramify_markdown import markdownify
-=======
->>>>>>> 470f0f26
 from pydantic import BaseModel, ConfigDict, Field
 from telegram import Bot, Update, User
 from telegram.ext import Application, CommandHandler, ContextTypes, MessageHandler, filters
