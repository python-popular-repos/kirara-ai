from typing import Any, Dict, List, Literal, Optional

from pydantic import BaseModel

from kirara_ai.im.message import IMMessage
from kirara_ai.ioc.container import DependencyContainer
from kirara_ai.logger import get_logger
from kirara_ai.workflow.core.workflow import Workflow
from kirara_ai.workflow.core.workflow.registry import WorkflowRegistry

logger = get_logger("DispatchRule")

class SimpleDispatchRule(BaseModel):
    """简单规则，包含规则类型和配置"""
    type: str
    config: Dict[str, Any]

class RuleGroup(BaseModel):
    """规则组，包含多个简单规则和组合操作符"""
    operator: Literal["and", "or"] = "or"
    rules: List[SimpleDispatchRule]

class CombinedDispatchRule(BaseModel):
    """组合调度规则，支持复杂的规则组合"""
    rule_id: str
    name: str
    description: str = ""
    workflow_id: str
    priority: int = 5
    enabled: bool = True
    rule_groups: List[RuleGroup]  # 规则组之间是 AND 关系
    metadata: Dict[str, Any] = {}

    def match(self, message: IMMessage, workflow_registry: WorkflowRegistry) -> bool:
        """
        判断消息是否匹配该规则。
        规则组之间是 AND 关系，规则组内部根据 operator 决定是 AND 还是 OR 关系。
        """
        # 如果规则被禁用，直接返回 False
        if not self.enabled:
            return False

        # 所有规则组都必须匹配（AND 关系）
        for group in self.rule_groups:
            
            # 如果组内没有规则，视为匹配
            if len(group.rules) == 0:
                return True

            # 获取组内所有规则的匹配结果
            rule_results = []
            for rule in group.rules:
                try:
                    from ..rules.base import DispatchRule

                    # 创建具体的规则实例
                    rule_class = DispatchRule.get_rule_type(rule.type)
                    rule_instance = rule_class.from_config(
                        rule_class.config_class(**rule.config),
                        workflow_registry,
                        self.workflow_id,
                    )
                    rule_results.append(rule_instance.match(message))
                except Exception as e:
                    # 如果规则创建或匹配过程出错，视为不匹配
                    logger.error(f"Rule {rule.type} from config {rule.config} creation or matching failed: {e}")
                    continue

            # 根据操作符确定组的匹配结果
            if not rule_results:  # 如果组内没有有效规则，视为不匹配
                return False

            if group.operator == "and":
                if not all(rule_results):  # AND 关系：所有规则都必须匹配
                    return False
            else:  # operator == "or"
                if not any(rule_results):  # OR 关系：至少一个规则匹配
                    return False

        # 所有规则组都匹配成功
        return True

    def get_workflow(self, container: DependencyContainer) -> Optional[Workflow]:
        """获取该规则对应的工作流实例。"""
<<<<<<< HEAD
        workflow = container.resolve(WorkflowRegistry).get(self.workflow_id, container)
        assert isinstance(workflow, Workflow)
=======
        workflow = container.resolve(WorkflowRegistry).get_workflow(self.workflow_id, container)
>>>>>>> 77a44243
        return workflow<|MERGE_RESOLUTION|>--- conflicted
+++ resolved
@@ -82,10 +82,5 @@
 
     def get_workflow(self, container: DependencyContainer) -> Optional[Workflow]:
         """获取该规则对应的工作流实例。"""
-<<<<<<< HEAD
-        workflow = container.resolve(WorkflowRegistry).get(self.workflow_id, container)
-        assert isinstance(workflow, Workflow)
-=======
         workflow = container.resolve(WorkflowRegistry).get_workflow(self.workflow_id, container)
->>>>>>> 77a44243
         return workflow