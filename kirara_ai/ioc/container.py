--- conflicted
+++ resolved
@@ -66,10 +66,17 @@
         else:
             raise KeyError(f"Dependency {key} not found.")
 
-<<<<<<< HEAD
+
     def has(self, key: Type[T] | Any) -> bool:
+        """
+        检测容器中是否能解析出某个键所对应的值。
+        Args:
+            key: 对象的标识键
+        Returns:
+            成功返回 True，失败返回 False
+        """
         return key in self.registry or (self.parent and self.parent.has(key))
-=======
+
     @overload
     def destroy(self, key: Type[T]) -> None: ...
 
@@ -91,7 +98,7 @@
             self.parent.destroy(key)
         else: 
             raise KeyError(f"Cannot destroy dependency {key} which is not found in registry or parent container's registry.")
->>>>>>> 69b9b285
+
 
     def scoped(self):
         """创建一个新的作用域容器"""
