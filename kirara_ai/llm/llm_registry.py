from enum import Enum
from typing import Dict, List, Optional, Type

from pydantic import BaseModel

from kirara_ai.llm.adapter import LLMBackendAdapter
from kirara_ai.logger import get_logger


class LLMAbility(Enum):
    """
    定义了 LLMAbility 的枚举类型，用于表示 LLM 的能力。
    """

    # 这里表示接口支持 chat 格式的对话
    Chat = 1 << 1
    TextInput = 1 << 2
    TextOutput = 1 << 3
    ImageInput = 1 << 4
    ImageOutput = 1 << 5
    AudioInput = 1 << 6
    AudioOutput = 1 << 7
    # 下面是通过位运算组合能力
    TextCompletion = TextInput | TextOutput
    TextChat = Chat | TextCompletion
    ImageGeneration = ImageInput | ImageOutput
    TextImageMultiModal = Chat | ImageGeneration
    TextImageAudioMultiModal = TextImageMultiModal | AudioInput | AudioOutput


class LLMBackendRegistry:
    """
    LLM后端注册表
    """

    _adapters: Dict[str, Type[LLMBackendAdapter]]
<<<<<<< HEAD
    _configs: Dict[str, Type[LLMBackendConfig]]
=======
    _configs: Dict[str, Type[BaseModel]]
>>>>>>> 77a44243
    _ability_registry: Dict[str, LLMAbility]

    def __init__(self):
        self._adapters = {}
        self._configs = {}
        self._ability_registry = {}
        self.logger = get_logger(__name__)

    def register(
        self,
        adapter_type: str,
        adapter_class: Type[LLMBackendAdapter],
        config_class: Type[BaseModel],
        ability: LLMAbility,
    ):
        """
        注册一个LLM后端适配器
        :param adapter_type: 适配器类型
        :param adapter_class: 适配器类
        :param config_class: 配置类
        :param ability: 能力
        """

        self._adapters[adapter_type] = adapter_class
        self._configs[adapter_type] = config_class
        self._ability_registry[adapter_type] = ability
        self.logger.info(
            f"Registered LLM backend adapter: {adapter_type}, ability: {ability}"
        )

    def get(self, adapter_type: str) -> Optional[Type[LLMBackendAdapter]]:
        """
        获取指定类型的适配器类
        :param adapter_type: 适配器类型
        :return: 适配器类,如果没有找到则返回None
        """
        return next(
            (adapter for key, adapter in self._adapters.items() if key.lower() == adapter_type.lower()),
            None
        )

    def get_config_class(self, adapter_type: str) -> Optional[Type[BaseModel]]:
        """
        获取指定类型的配置类
        :param adapter_type: 适配器类型
        :return: 配置类,如果没有找到则返回None
        """
        return next(
            (config for key, config in self._configs.items() if key.lower() == adapter_type.lower()),
            None
        )

    def get_adapter_types(self) -> list[str]:
        """
        获取所有已注册的适配器类型
        :return: 适配器类型列表
        """
        return list(self._adapters.keys())

    def get_adapter_by_ability(
        self, ability: LLMAbility
    ) -> List[Type[LLMBackendAdapter]]:
        """
        根据指定的能力获取严格符合要求的 LLM 适配器列表。
        :param ability: 指定的能力。
        :return: 符合要求的 LLM 适配器列表。
        """
        return [
            adapter_class
            for name, adapter_class in self._adapters.items()
            if self._ability_registry[name] == ability.value
        ]

    def search_adapter_by_ability(
        self, ability: LLMAbility
    ) -> List[Type[LLMBackendAdapter]]:
        """
        根据指定的能力模糊搜索具备该能力的 LLM 适配器列表。
        :param ability: 指定的能力。
        :return: 具备该能力的 LLM 适配器列表。
        """
        return [
            adapter_class
            for name, adapter_class in self._adapters.items()
            if self._ability_registry[name].value & ability.value == ability.value
        ]

    def get_all_adapters(self) -> Dict[str, Type[LLMBackendAdapter]]:
        """
        获取所有已注册的 LLM 适配器。
        :return: 所有已注册的 LLM 适配器字典。
        """
        return self._adapters.copy()<|MERGE_RESOLUTION|>--- conflicted
+++ resolved
@@ -34,11 +34,7 @@
     """
 
     _adapters: Dict[str, Type[LLMBackendAdapter]]
-<<<<<<< HEAD
-    _configs: Dict[str, Type[LLMBackendConfig]]
-=======
     _configs: Dict[str, Type[BaseModel]]
->>>>>>> 77a44243
     _ability_registry: Dict[str, LLMAbility]
 
     def __init__(self):
