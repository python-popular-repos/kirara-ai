import io
import re
from datetime import datetime
from typing import List, Dict, Optional

from EdgeGPT import ConversationStyle
from PIL import Image
from graia.amnesia.message import MessageChain
from graia.ariadne.message.element import Image as GraiaImage, Element
from loguru import logger

from adapter.baidu.yiyan import YiyanAdapter
from adapter.botservice import BotAdapter
from adapter.chatgpt.api import ChatGPTAPIAdapter
from adapter.chatgpt.web import ChatGPTWebAdapter
from adapter.ms.bing import BingAdapter
from adapter.google.bard import BardAdapter
from adapter.openai.api import OpenAIAPIAdapter
from adapter.thudm.chatglm_6b import ChatGLM6BAdapter
from constants import config
from exceptions import PresetNotFoundException, BotTypeNotFoundException, NoAvailableBotException, \
    CommandRefusedException
from renderer import Renderer
from renderer.renderer import MixedContentMessageChainRenderer, MarkdownImageRenderer, PlainTextRenderer
from renderer.merger import BufferedContentMerger, LengthContentMerger
from renderer.splitter import MultipleSegmentSplitter

handlers = dict()


class ConversationContext:
    type: str
    adapter: BotAdapter
    """聊天机器人适配器"""

    splitter: Renderer
    """消息分隔器"""
    merger: Renderer
    """消息合并器"""
    renderer: Renderer
    """消息渲染器"""

    openai_api: OpenAIAPIAdapter = None
    """OpenAI API适配器，提供聊天之外的功能"""
    preset: str = None

    preset_decoration_format: Optional[str] = "{prompt}"
    """预设装饰文本"""

    @property
    def current_model(self):
        return self.adapter.current_model

    @property
    def supported_models(self):
        return self.adapter.supported_models

    def __init__(self, _type: str, session_id: str):
        self.session_id = session_id

        self.switch_renderer()

        if _type == 'chatgpt-web':
            self.adapter = ChatGPTWebAdapter(self.session_id)
        elif _type == 'chatgpt-api':
            self.adapter = ChatGPTAPIAdapter(self.session_id)
        elif _type == 'bing':
            self.adapter = BingAdapter(self.session_id)
        elif _type == 'bing-c':
            self.adapter = BingAdapter(self.session_id, ConversationStyle.creative)
        elif _type == 'bing-b':
            self.adapter = BingAdapter(self.session_id, ConversationStyle.balanced)
        elif _type == 'bing-p':
            self.adapter = BingAdapter(self.session_id, ConversationStyle.precise)
        elif _type == 'bard':
            self.adapter = BardAdapter(self.session_id)
        elif _type == 'yiyan':
            self.adapter = YiyanAdapter(self.session_id)
<<<<<<< HEAD
        elif _type == 'chatglm-6b':
=======
        elif _type == 'chatglm-api':
>>>>>>> 3e72c3cd
            self.adapter = ChatGLM6BAdapter(self.session_id)
        else:
            raise BotTypeNotFoundException(_type)
        self.type = _type

        # 没有就算了
        try:
            self.openai_api = OpenAIAPIAdapter(session_id)
        except NoAvailableBotException:
            pass

    def switch_renderer(self, mode: Optional[str] = None):
        # 目前只有这一款
        self.splitter = MultipleSegmentSplitter()

        if config.response.buffer_delay > 0:
            self.merger = BufferedContentMerger(self.splitter)
        else:
            self.merger = LengthContentMerger(self.splitter)

        if not mode:
            mode = "image" if config.text_to_image.default or config.text_to_image.always else config.response.mode

        if mode == "image" or config.text_to_image.always:
            self.renderer = MarkdownImageRenderer(self.merger)
        elif mode == "mixed":
            self.renderer = MixedContentMessageChainRenderer(self.merger)
        elif mode == "text":
            self.renderer = PlainTextRenderer(self.merger)
        else:
            self.renderer = MixedContentMessageChainRenderer(self.merger)
        if mode != "image" and config.text_to_image.always:
            raise CommandRefusedException("不要！由于配置文件设置强制开了图片模式，我不会切换到其他任何模式。")

    async def reset(self):
        await self.adapter.on_reset()
        yield config.response.reset

    async def ask(self, prompt: str, chain: MessageChain = None, name: str = None):
        # 检查是否为 画图指令
        for prefix in config.trigger.prefix_image:
            if prompt.startswith(prefix) and not isinstance(self.adapter, YiyanAdapter):
                if not self.openai_api:
                    yield "没有 OpenAI API-key，无法使用画图功能！"
                prompt = prompt.removeprefix(prefix)
                if chain.has(GraiaImage):
                    image = chain.get_first(GraiaImage)
                    raw_bytes = io.BytesIO(await image.get_bytes())
                    raw_image = Image.open(raw_bytes)
                    image_data = await self.openai_api.image_variation(src_img=raw_image)
                else:
                    image_data = await self.openai_api.image_creation(prompt)
                logger.debug("[OpenAI Image] Downloaded")
                yield GraiaImage(data_bytes=image_data)
                return

        if self.preset_decoration_format:
            prompt = self.preset_decoration_format\
                .replace("{prompt}", prompt)\
                .replace("{nickname}", name)\
                .replace("{date}", datetime.today().strftime('%Y-%m-%d %H:%M:%S'))

        async with self.renderer:
            async for item in self.adapter.ask(prompt):
                if isinstance(item, Element):
                    yield item
                else:
                    yield await self.renderer.render(item)
            yield await self.renderer.result()

    async def rollback(self):
        resp = await self.adapter.rollback()
        if isinstance(resp, bool):
            yield config.response.rollback_success if resp else config.response.rollback_fail.format(
                reset=config.trigger.reset_command)
        else:
            yield resp

    async def switch_model(self, model_name):
        return await self.adapter.switch_model(model_name)

    async def load_preset(self, keyword: str):
        self.preset_decoration_format = None
        if keyword not in config.presets.keywords:
            if not keyword == 'default':
                raise PresetNotFoundException(keyword)
        else:
            presets = config.load_preset(keyword)
            for text in presets:
                if text.strip() and text.startswith('#'):
                    continue
                else:
                    # 判断格式是否为 role: 文本
                    if ':' in text:
                        role, text = text.split(':', 1)
                    else:
                        role = 'system'

                    if role == 'user_send':
                        self.preset_decoration_format = text
                        continue

                    async for item in self.adapter.preset_ask(role=role.lower().strip(), text=text.strip()):
                        yield item
        self.preset = keyword

    def delete_message(self, respond_msg):
        # TODO: adapt to all platforms
        pass


class ConversationHandler:
    """
    每个聊天窗口拥有一个 ConversationHandler，
    负责管理多个不同的 ConversationContext
    """
    conversations: Dict[str, ConversationContext]
    """当前聊天窗口下所有的会话"""

    current_conversation: ConversationContext = None

    session_id: str = 'unknown'

    def __init__(self, session_id: str):
        self.conversations = dict()
        self.session_id = session_id

    def list(self) -> List[ConversationContext]:
        ...

    """
    获取或创建新的上下文
    这里的代码和 create 是一样的
    因为 create 之后会加入多会话功能
    """

    async def first_or_create(self, _type: str):
        if _type in self.conversations:
            return self.conversations[_type]
        else:
            conversation = ConversationContext(_type, self.session_id)
            self.conversations[_type] = conversation
            return conversation

    """创建新的上下文"""

    async def create(self, _type: str):
        if _type in self.conversations:
            return self.conversations[_type]
        else:
            conversation = ConversationContext(_type, self.session_id)
            self.conversations[_type] = conversation
            return conversation

    """切换对话上下文"""

    def switch(self, index: int) -> bool:
        if len(self.conversations) > index:
            self.current_conversation = self.conversations[index]
            return True
        return False

    @classmethod
    async def get_handler(cls, session_id: str):
        if session_id not in handlers:
            handlers[session_id] = ConversationHandler(session_id)
        return handlers[session_id]<|MERGE_RESOLUTION|>--- conflicted
+++ resolved
@@ -76,11 +76,7 @@
             self.adapter = BardAdapter(self.session_id)
         elif _type == 'yiyan':
             self.adapter = YiyanAdapter(self.session_id)
-<<<<<<< HEAD
-        elif _type == 'chatglm-6b':
-=======
         elif _type == 'chatglm-api':
->>>>>>> 3e72c3cd
             self.adapter = ChatGLM6BAdapter(self.session_id)
         else:
             raise BotTypeNotFoundException(_type)
