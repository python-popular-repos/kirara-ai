# ChatGPT Mirai QQ Bot

**一款使用 OpenAI 的 ChatGPT 进行聊天的 QQ 机器人！**  

![Github stars](https://badgen.net/github/stars/lss233/chatgpt-mirai-qq-bot?icon=github&label=stars)
[![Docker build latest](https://github.com/lss233/chatgpt-mirai-qq-bot/actions/workflows/docker-latest.yml/badge.svg?branch=browser-version)](https://github.com/lss233/chatgpt-mirai-qq-bot/actions/workflows/docker-latest.yml)
[![Docker Pulls](https://badgen.net/docker/pulls/lss233/chatgpt-mirai-qq-bot?icon=docker&label=pulls)](https://hub.docker.com/r/lss233/chatgpt-mirai-qq-bot/)
[![Docker Image Size](https://badgen.net/docker/size/lss233/chatgpt-mirai-qq-bot/browser-version/amd64?icon=docker&label=image%20size)](https://hub.docker.com/r/lss233/chatgpt-mirai-qq-bot/)

<<<<<<< HEAD
=======

> **2023/3/15**  
> 近期 browserless 模式封号严重      
> 非 plus 用户建议还是玩 API 吧      


>>>>>>> 5a40bc45
> **2023/3/13**  
> Mirai 用户现在可以通过安装 fix-protocol-version 插件并使用 MACOS 协议成功登录 QQ    
> 一键部署脚本和 Windows 快速部署包已将此插件进行打包。    

 
> **2023/3/11**  
> 由于近期 Mirai 登录异常,我们支持了 OneBot 协议 (go-cqhttp) 和 Telegram Bot 协议   
> 大家可以用支持这些协议的程序继续和 ChatGPT 聊天  
> 配置方法见下  

> **2023/2/10**  
> 本项目分为 ChatGPT 版和 GPT-3 版两种模式。  
>  ChatGPT 版代表版本号为 v2.x 的版本； GPT-3 版代表版本号为 v1.6 的版本  
> 具体区别见：https://github.com/lss233/chatgpt-mirai-qq-bot/issues/82  
> 当前浏览的是 ChatGPT 版，点[这里](https://github.com/lss233/chatgpt-mirai-qq-bot/tree/api-version)切换至 GPT-3 版。


***

如果你自己也有做机器人的想法，可以看看下面这些项目：
 - [Ariadne](https://github.com/GraiaProject/Ariadne) - 一个优雅且完备的 Python QQ 机器人框架 （主要是这个 ！！！）
 - [mirai-api-http](https://github.com/project-mirai/mirai-api-http) - 提供HTTP API供所有语言使用 mirai QQ 机器人
 - [Reverse Engineered ChatGPT by OpenAI](https://github.com/acheong08/ChatGPT) - 非官方 ChatGPT Python 支持库  

本项目基于以上项目开发，所以你可以给他们也点个 star ！


**⚡ 支持**   
* [x] 文字转图片发送  
* [x] 群聊回复引用
* [x] 关键词触发回复
* [x] 正向代理
* [x] 多种方式登录 OpenAI
* [x] 多账号支持
* [x] 支持 ChatGPT Plus
* [x] 支持 ChatGPT API
* [x] 支持 Bing 聊天
* [x] 支持接入百度云内容审核（主要是防封）
* [x] 指定用户/群组额度限制 
* [x] 预设人格初始化
* [x] 支持 Mirai、 go-cqhttp、 Telegram Bot


* [交流群](https://jq.qq.com/?_wv=1027&k=voXtxBSw) 会发布最新的项目动态。  
  加群之前先看[这里](https://github.com/lss233/chatgpt-mirai-qq-bot/issues)的内容能不能解决你的问题。  
  如果不能解决，把遇到的问题、**日志**和配置文件准备好后再提问。  
* [调试群](https://jq.qq.com/?_wv=1027&k=TBX8Saq7) 这个群里有很多 ChatGPT QQ 机器人，不解答技术问题。 

![Preview](.github/preview.png)

## 🐎 命令

你可以在 [Wiki](https://github.com/lss233/chatgpt-mirai-qq-bot/wiki/) 了解机器人的内部命令和用法。  


## 🔧 搭建

如果你在使用的过程中遇到问题，可以看[**搭建常见问题解答 | FAQ**](https://github.com/lss233/chatgpt-mirai-qq-bot/issues/85)。   

对于 Windows 用户，此处有一个视频教程供你参考：https://www.bilibili.com/video/av991984534  

如果你是手机党，可以看这个纯用手机的部署教程（使用 Linux 服务器）：https://www.bilibili.com/video/av949514538

<details>
    <summary>Linux: 通过快速部署脚本部署 （新人推荐)</summary>

执行下面这行命令启动自动部署脚本。  
它会为你安装 Docker、 Docker Compose 和编写配置文件。  

```bash
bash -c "$(curl -fsSL https://gist.githubusercontent.com/lss233/54f0f794f2157665768b1bdcbed837fd/raw/chatgpt-mirai-installer-154-16RC3.sh)"
```

</details>

<details>
    <summary>Linux: 通过 Docker Compose 部署 （自带 Mirai)</summary>
我们使用 `docker-compose.yaml` 整合了 [lss233/mirai-http](https://github.com/lss233/mirai-http-docker) 和本项目来实现快速部署。  
但是在部署过程中仍然需要一些步骤来进行配置。  

你可以在 [Wiki](https://github.com/lss233/chatgpt-mirai-qq-bot/wiki/%E4%BD%BF%E7%94%A8-Docker-Compose-%E9%83%A8%E7%BD%B2%EF%BC%88Mirai---%E6%9C%AC%E9%A1%B9%E7%9B%AE%EF%BC%89) 查看搭建教程。

</details>

<details>
    <summary>Linux: 通过 Docker 部署 （适合已经有 Mirai 的用户)</summary>

1. 找个合适的位置，写你的 `config.cfg`。

2.  执行以下命令，启动 bot：
```bash
# 修改 /path/to/config.cfg 为你 config.cfg 的位置
# XPRA_PASSWORD=123456 中的 123456 是你的 Xpra 密码，建议修改
docker run --name mirai-chatgpt-bot \
    -e XPRA_PASSWORD=123456 \
    -v /path/to/config.cfg:/app/config.cfg \
    --network host \
    lss233/chatgpt-mirai-qq-bot:browser-version
```

3. 启动后，在浏览器访问 `http://你的服务器IP:14500` 可以访问到登录 ChatGPT 的浏览器页面  

</details>

<details>
    <summary>Windows: 快速部署包 (自带 Mirai，新人推荐）</summary>

我们为 Windows 用户制作了一个快速启动包，可以在 [Release](https://github.com/lss233/chatgpt-mirai-qq-bot/releases) 中找到。    

文件名为：`quickstart-windows-amd64.zip`  或者 `Windows快速部署包.zip`

</details>

<details>
    <summary>Mac: 快速部署包 (自带 Mirai，新人推荐）</summary>

Windows快速部署包Mac用户也可以使用，@magisk317 已测试通过，功能基本都正常
不过，需要注意的是，如果需要使用图片模式，由于`wkhtmltoimage.exe`在Mac上无法运行，可以使用`wkhtmltopdf`代替，安装命令：
```
brew install --cask wkhtmltopdf
```
brew的安装及使用方法详见：[链接](https://brew.sh/index_zh-cn)
</details>

<details>
    <summary>手动部署</summary>

提示：你需要 Python >= 3.11 才能运行本项目  

1. 部署 Mirai ，安装 mirai-http-api 插件。

2. 下载本项目:
```bash
git clone https://github.com/lss233/chatgpt-mirai-qq-bot
cd chatgpt-mirai-qq-bot
pip3 install -r requirements.txt
```

3. 参照下文调整配置文件。


4. 启动 bot.
```bash
python3 bot.py
```
</details>



## ⚙ 配置文件完整介绍

参考 `config.example.cfg` 调整配置文件。将其复制为 `config.cfg`，然后修改 `config.cfg`。

配置文件主要包含 mirai-http-api 的连接信息和 OpenAI 的登录信息。

OpenAI 注册教程： https://www.cnblogs.com/mrjade/p/16968591.html  


```properties
# 这里是 ChatGPT for QQ 的所有配置文件
# 请注意：以 "#" 开头的文本均为注释
# 不会被程序读取
# 如果你想要使用某个设置，请确保前面没有 "#" 号
[mirai]
# Mirai 相关设置

qq = 请填写机器人的 QQ 号

manager_qq = 请修改为机器人管理员的QQ号

# 以下设置如果不懂 无需理会

api_key = "1234567890" # mirai-http-api 中的 verifyKey
# mirai api http 反向连接模式
# 使用此模式可以将本项目与 mirai 分离在两个不同服务器部署
reverse_ws_host = "localhost"
reverse_ws_port = 8554
# mirai api http 正向连接模式
# 使用此模式时需注释上面的反向连接模式
# http_url = "http://localhost:8080"
# ws_url = "http://localhost:8080"
# ==== OpenAI 部分开始
[openai]
# OpenAI 相关设置
# 自定义 ChatGPT 的 browserless 接入点
# 自 3月9日 开始，不设置此项将无法正常使用 browserless 模式下的网页版 ChatGPT
browserless_endpoint = "https://bypass.duti.tech/api/"

# 自定义 OpenAI 的 API 接口基础地址
# 通过此功能，你可以搭建一个 OpenAI 的反向代理来避免网络问题
# 例如此项目：https://github.com/Ice-Hazymoon/openai-scf-proxy
# api_endpoint = "https://api.openai.com/v1"

<<<<<<< HEAD
# 以下是 GPT3(.5) 的模型参数
# 在使用 API 调用时有效
# 参数具体含义可以见 https://platform.openai.com/docs/api-reference/completions/create
# 如果你不了解，可以保持默认
[[openai.gpt3_params]]
temperature = 1
max_tokens = 3000
top_p = 1
presence_penalty = 1.0
frequency_penalty = -1.0
=======
# 以下是 GPT3(.5) 和 GPT4 的模型参数
# 在使用 API 调用时有效
# 参数具体含义可以见 https://platform.openai.com/docs/api-reference/completions/create
# 如果你不了解，可以保持默认
[openai.gpt3_params]
temperature = 0.5
max_tokens = 3000
top_p = 1.0
presence_penalty = 0.0
frequency_penalty = 0.0
>>>>>>> 5a40bc45

# 以下是 OpenAI 账号设置

# 你可以用多种不同的方式登录 OpenAI
# 你也可以登录很多个不同的账号（无限多个）
# 下面的例子会向你演示使用不同方式登录时
# 配置文件的写法

# 第 1 个 OpenAI 账号
# 使用 access_token 登录
# 优点：
# 1. 适用于在国内网络环境
# 2. 适用于通过 Google / 微软 注册的 OpenAI 账号
# 3. 登录过程较快
# 缺点：
# 1. 有效期为 30 天，到期后需更换
# 2. 有可能会封号
[[openai.accounts]]
mode = "browserless"

# 你的 access_token，登录 OpenAI 后访问`https://chat.openai.com/api/auth/session`获取
access_token = "一串 ey 开头的东西"

# 下面是所有的 OpenAI 账号都可以有的设置
# ========= 开始 ========

# 如果你在国内，需要配置代理
proxy="http://127.0.0.1:1080"

# 使用 ChatGPT Plus（plus 用户此项设置为 true 使用 legacy 模型）
paid = false

# 是否开启标题自动重命名
# 若为空或保持注释即不开启
# 支持的变量： {session_id} - 此对话对应的上下文 ID，若产生在好友中，则为好友 QQ 号，若产生在群聊中，则为群号
# 具体见 README 中的介绍
# title_pattern="qq-{session_id}"

# 是否自动删除旧的对话，开启后用户发送重置对话时会自动删除以前的会话内容
# auto_remove_old_conversations = true

# ===== 结束 =====

# 第 2 个 OpenAI 账号
# 使用 session_token 登录
# 此方法已很少人使用
# 优点：
# 1. 适用于通过 Google / 微软 注册的 OpenAI 账号
# 缺点：
# 1. 有效期较短，具体时间未知
# 2. 登录过程需要几秒钟时间
# 3. 有可能会封号
[[openai.accounts]]
mode = "browserless"

# 你的 session_token，使用方法见 README
session_token = "一串 ey 开头的东西"

# 如果你在国内，需要配置代理
proxy="http://127.0.0.1:1080"

# 使用 Legacy 模型（仅ChatGPT Plus用户）
paid = false

# 使用 GPT-4 模型 （仅ChatGPT Plus用户）
gpt4 = false

# 是否开启标题自动重命名
title_pattern="qq-{session_id}"

# 是否自动删除旧的对话
auto_remove_old_conversations = true

# 第 3 个 OpenAI 账号
# 使用 邮箱+密码 登录
# 优点：
# 1. 自动刷新 access_token 和 session_token，无需人工操作
# 缺点：
# 1. 需要国外网络环境
# 2. 如果使用代理，需要确保你的代理未被 OpenAI 封禁
[[openai.accounts]]
mode = "browserless"

# 你的 OpenAI 邮箱
email = "xxxx" 
# 你的 OpenAI 密码
password = "xxx"

# 如果你在国内，需要配置代理
proxy="http://127.0.0.1:1080"

# 使用 ChatGPT Plus（plus 用户此项设置为 true 使用 legacy 模型）
paid = false

# 是否开启标题自动重命名
title_pattern="qq-{session_id}"

# 是否自动删除旧的对话
auto_remove_old_conversations = true

# 第 4 个 OpenAI 账号
# 使用 api key 登录
# 当你设置了 API Key 之后
# 你就可以使用 OpenAI 中收费的 ChatGPT API、AI 画图等功能
# 优点：
# 1. 响应快
# 2. 不咋封号
# 3， 可以调参
# 缺点：
# 1. 烧钱
# 2. 暂不支持 GPT4 (3月15日)
[[openai.accounts]]
# 你的 API key，可以在这里看： https://platform.openai.com/account/api-keys
api_key="sk-xxxxx"
# 如果你在国内，需要配置代理
proxy="http://127.0.0.1:1080"

# 第 5 个 OpenAI 账号
# 理论上你可以添加无限多个 OpenAI 账号
# 你可以自行添加或删除配置文件来设置账号信息
[[openai.accounts]]
mode = "browserless"

# 你的 OpenAI 邮箱
email = "xxxx" 
# 你的 OpenAI 密码
password = "xxx"

# 如果你在国内，需要配置代理
proxy="http://127.0.0.1:1080"

# 使用 ChatGPT Plus（plus 用户此项设置为 true 使用 legacy 模型）
paid = false

# 是否开启标题自动重命名
title_pattern="qq-{session_id}"

# 是否自动删除旧的对话
auto_remove_old_conversations = true

# === OpenAI 账号部分结束


# === Bing 设置部分开始
# 如果你没有 Bing 账号，可以直接删除这部分
[bing]

# 第 1 个 Bing 账号
# 理论上，你可以添加无限多个 Bing 账号。  
# 多账号的配置方法和 OpenAI 的一样。
[[bing.accounts]]
# 你的账号 Cookie，获取方法见 README
cookie_content = 'MUID=xxxxx; SRCHD=AF=xxxx; SRCHUID=V=2&GUID=xxxxxxxx;  MicrosoftApplicationsTelemetryDeviceId=xxxxxx-xxxx-xxxx-xxx-xxxxx; ...一串很长的文本...'
# === Bing 设置部分结束

[text_to_image]
# 文字转图片

# 是否强制开启，设置后所有的消息强制以图片发送，减小风控概率  
always = true

# 是否默认开启，设置后所有的消息默认以图片发送，减小风控概率  
default = true

# 字体大小
font_size = 30

# 图片宽度
width = 700

# 字体
font_path = "fonts/sarasa-mono-sc-regular.ttf" 

# [备用模式]起始点 X
offset_x = 50 

# [备用模式]起始点 Y
offset_y = 50 

[trigger]
# 配置机器人要如何响应，下面所有项均可选 (也就是可以直接删掉那一行)

# 全局聊天前缀，在群聊和私聊中，符合下面的前缀【才】会响应，可以自己增减
prefix = [ "gpt",]
<<<<<<< HEAD

# 私聊聊天前缀，在私聊中，符合下面的前缀【也】会响应，可以自己增减
prefix_friend = [ "ask",]

# 群聊聊天前缀，在群聊中，符合下面的前缀【也】会响应，可以自己增减
prefix_group = [ "ai",]

=======

# 私聊聊天前缀，在私聊中，符合下面的前缀【也】会响应，可以自己增减
prefix_friend = [ "ask",]

# 群聊聊天前缀，在群聊中，符合下面的前缀【也】会响应，可以自己增减
prefix_group = [ "ai",]

>>>>>>> 5a40bc45
# 满足以下正则表达式则忽略此条消息
ignore_regex = []

# 直接和指定的 AI 对话（不切换AI）
# 此处的前缀是在上面的前缀之后的
# 例： 
# prefix = [ "ask" ]
# prefix_ai = { "bing-c" = ["bing"] }
# 则用户发送： ask bing 你好
# 则会直接把 “你好” 两个字发给 New Bing AI
prefix_ai = { "chatgpt-web" = ["gpt"], "bing-c" = ["bing"] }

# AI 画图的前缀
# 需要有 OpenAI 的 api_key 才能使用
prefix_image = ["画", "看"]
# 配置群里如何让机器人响应，"at" 表示需要群里 @ 机器人，"mention" 表示 @ 或者以机器人名字开头都可以，"none" 表示不需要
require_mention = "at"

# 重置会话的命令
reset_command = [ "重置会话",]

# 回滚会话的命令
rollback_command = [ "回滚会话",]

[response]
# 默认使用的 AI 类型，不填写时自动推测
# 目前支持的类型：
# chatgpt-web: 网页版 ChatGPT
# chatgpt-api: API 版 ChatGPT (GPT3.5-turbo)
# bing-c: New Bing (新必应对话风格-创造力)
# bing-p: New Bing (新必应对话风格-精确)
# bing-b: New Bing (新必应对话风格-平衡)
default_ai = "chatgpt-web"
# 匹配指令成功但没有对话内容时发送的消息
placeholder = "您好！我是 Assistant，一个由 OpenAI 训练的大型语言模型。我不是真正的人，而是一个计算机程序，可以通过文本聊天来帮助您解决问题。如果您有任何问题，请随时告诉我，我将尽力回答。\n如果您需要重置我们的会话，请回复`重置会话`。"

# 发生错误时要发送的消息
error_format = "出现故障！如果这个问题持续出现，请和我说“重置会话” 来开启一段新的会话，或者发送 “回滚会话” 来回溯到上一条对话，你上一条说的我就当作没看见。\n{exc}"

# 发生网络错误时发送的消息，请注意可以插入 {exc} 作为异常占位符
error_network_failure = "网络故障！连接 OpenAI 服务器失败，我需要更好的网络才能服务！\n{exc}"

# OpenAI 账号登录失效时的提示
error_session_authenciate_failed = "身份验证失败！无法登录至 ChatGPT 服务器，请检查账号信息是否正确！\n{exc}"

# OpenAI 提示 Too many requests（太多请求） 时的提示
error_request_too_many = "糟糕！当前收到的请求太多了，我需要一段时间冷静冷静。你可以选择“重置会话”，或者过一会儿再来找我！\n{exc}"

# 服务器提示 Server overloaded(过载) 时的提示
error_server_overloaded = "抱歉，当前服务器压力有点大，请稍后再找我吧！"

# 是否要回复触发指令的消息
quote = true

# 发送下面那个提醒之前的等待时间
timeout = 30.0

# 超过响应时间时要发送的提醒
timeout_format = "我还在思考中，请再等一下~"

max_timeout = 600
# 对于每个提问的最长等待时间，超过此时间不再等待

cancel_wait_too_long = "啊哦，这个问题有点难，让我想了好久也没想明白。试试换个问法？"
# 超过最长等待时间后发送的信息

# 重置会话时发送的消息
reset = "会话已重置。"

# 回滚成功时发送的消息
rollback_success = "已回滚至上一条对话，你刚刚发的我就忘记啦！"

# 回滚失败时发送的消息
rollback_fail = "回滚失败，没有更早的记录了！"

# 等待处理的消息的最大数量，如果要关闭此功能，设置为 0
max_queue_size = 10

# 队列满时的提示
queue_full = "抱歉！我现在要回复的人有点多，暂时没有办法接收新的消息了，请过会儿再给我发吧！"

# 新消息加入队列会发送通知的长度最小值
queued_notice_size = 3

# 新消息进入队列时，发送的通知。 queue_size 是当前排队的消息数
queued_notice = "消息已收到！当前我还有{queue_size}条消息要回复，请您稍等。"

[baiducloud]
# 是否启动百度云内容安全审核
# 注册地址: http://console.bce.baidu.com/ai/#/ai/antiporn/overview/index
check = false

# 百度云API_KEY 24位英文数字字符串
baidu_api_key = ""

# 百度云SECRET_KEY 32位的英文数字字符串
baidu_secret_key =""

# 不合规消息自定义返回
illgalmessage = "[百度云]请珍惜机器人，当前返回内容不合规"

[system]
# 是否自动同意进群邀请
accept_group_invite = false

# 是否自动同意好友请求
accept_friend_request = false

[presets]
# 切换预设的命令： 加载预设 猫娘
command = "加载预设 (\\w+)"

loaded_successful = "预设加载成功！"

[presets.keywords]
# 预设关键词 <-> 实际文件
"正常" = "presets/default.txt"
"猫娘" = "presets/catgirl.txt"

[ratelimit]
# 额度限制功能，可以在 wiki 中了解此功能的用法

# 额度使用达到此比例时进行警告
warning_rate = 0.8

# 警告消息
warning_msg = "\n\n警告：额度即将耗尽！\n目前已发送：{usage}条消息，最大限制为{limit}条消息/小时，请调整您的节奏。\n额度限制整点重置，当前服务器时间：{current_time}"

# 超额消息
exceed = "已达到额度限制，请等待下一小时继续和我对话。"
```

### 对接至机器人平台  

为了应对 QQ 的登录失败问题，我们提供了多种不同的方法。 

#### Mirai 反向 Websocket 连接

```properties
[mirai]
# Mirai 相关设置
qq = 请填写机器人的 QQ 号
manager_qq = 请修改为机器人管理员的QQ号

api_key = "1234567890" # mirai-http-api 中的 verifyKey
reverse_ws_host = "0.0.0.0"
reverse_ws_port = 8554
```
这样你就可以把本程序放在云服务器上，而 Mirai 可以放在自己的电脑上，从而避免触发 QQ 的异地登录保护。  


#### OneBot (go-cqhttp)

将 `config.cfg` 中的 `[mirai]` 块删除，然后加入以下配置：  
```properties
[onebot]
qq=请修改为你机器人的QQ号
manager_qq = 请修改为机器人管理员的QQ号
# 此处的  reverse_ws_host 和 reverse_ws_port 对应
# go-cqhttp 中的 反向WS Universal 地址，如：ws://localhost:6555/ws
reverse_ws_host = "localhost"
reverse_ws_port = 6555
```
就可以使用 go-cqhttp 或者其他支持 OneBot 协议的程序和 ChatGPT 聊天！

#### Telegram Bot

将 `config.cfg` 中的 `[mirai]` 块删除，然后加入以下配置：

```properties
[telegram]
# 这个 token 是找 BotFather 要的
bot_token = "你的 Bot token"
# 如果部署在国内，就填这个设置代理
# 不填的话就会读取系统的代理设置
proxy = "http://localhost:1080"
```
就可以使用 Telegram 机器人和 ChatGPT 聊天！

### OpenAI 多账号支持  

你可以登录多个不同的 OpenAI 账号，当机器人开始产生新对话时，我们会从你登录的账号中选择**一个**来使用 ChatGPT 和用户聊天。 

一个对话会绑定在一个号上，所以你不必担心丢失上下文的问题。  

这可以降低聊天频率限制出现的概率。  

```properties
[openai]
# OpenAI 相关设置

# 第 1 个 OpenAI 账号的登录信息
[[openai.accounts]]
# 里面是一些设置

# 第 2 个 OpenAI 账号的登录信息
[[openai.accounts]]
# 里面是一些设置

# 第 3 个 OpenAI 账号的登录信息
[[openai.accounts]]
# 里面是一些设置
```

### 登录模式选择

现在我们支持多种方式访问 OpenAI 服务器， 你可以在配置文件中选择所使用的模式。  

```properties
[openai]
# OpenAI 相关设置

# 第 N 个 OpenAI 账号的登录信息
[[openai.accounts]]
# 前面别的东西

# 模式选择
mode = "browser"

# 后面别的东西
```

支持的模式有：
- browser - 浏览器登录。该模式会在你的电脑上启动一个 Chrome 浏览器来登录并验证 OpenAI，该模式成功率较低。
- browserless - 无浏览器模式。该模式将你的**聊天请求**发送到第三方服务器进行认证，从而不需要浏览器，该模式成功率较高。  

#### 邮箱密码登录

当你使用这种方式登录时，我们会自动打开一个浏览器页面完成 OpenAI 的登录。  

我们会自动点击页面中的 `Log in` 按钮、为您填写 `email`，并完成登录。

登录完成后，浏览器会自动退出。

```properties
# 前面别的东西
[openai]
# OpenAI 相关设置

# 第 N 个 OpenAI 账号的登录信息
[[openai.accounts]]
# 你的 OpenAI 邮箱
email = "xxxx" 
# 你的 OpenAI 密码
password = "xxx"
# 后面别的东西
```

### session_token 登录

对于通过 Google 登录或者微软登录的同学，可以使用 session_token 方式进行登录。  

使用这种方式登录时不需要填写**密码**。  

需要注意的是，session_token 过期比较频繁，过期后需要重新设置。  

session_token 的获取方式可参考：[请问怎么获取 session_token](https://github.com/lss233/chatgpt-mirai-qq-bot/issues/96)  

```properties
# 前面别的东西
[openai]
# OpenAI 相关设置

# 第 N 个 OpenAI 账号的登录信息
[[openai.accounts]]

session_token = "一串 ey 开头的东西"
email = "你的邮箱"
```

### access_token 登录
配合 `mode="browserless"`使用，这种方式登录时不需要填写邮箱和密码、session_token。  
这种方法比较适合登录时出现 Unknown error,或者回答问题时出现有关 Access Token报错的情况。  
你需要自己登录 OpenAI 网站，然后访问 https://chat.openai.com/api/auth/session ，你可以看到一段类似下面的代码：
```json
{
	"user": {
		"id": "user-*****",
		"name": "***",
		"email": "***",
		"image": "***",
		"picture": "***",
		"groups": []
	},
	"expires": "2023-03-18T09:11:03.546Z",
	"accessToken": "eyJhbGciOiJS*****X7GdA"
}
```
获取以上 JSON 中`accessToken` 后面的值即可，有效期在 30 天左右。过期后需要重新设置。  

```properties
# 前面别的东西

[[openai.accounts]]
access_token = "一串内容为 eyJhbGciOiJS*****X7GdA 的东西"
```

**浏览器登录不了？使用无浏览器模式！**

如果你登录过程中遇到了卡死的情况，

可以尝试设置 `mode="browserless"` 配置项。  

开启后，你向 ChatGPT 发送的消息将通过一个第三方的服务器进行转发。  

```properties
# 前面别的东西
[openai]
# 无浏览器模式接入点，欢迎在交流群中分享你的接入点
browserless_endpoint = "https://bypass.duti.tech/"
# OpenAI 相关设置

# 第 N 个 OpenAI 账号的登录信息
[[openai.accounts]]
mode = "browserless"
# 你的 OpenAI 邮箱
email = "xxxx" 
# 你的 OpenAI 密码
password = "xxx"
# 后面别的东西
```

### 使用正向代理

如果你的网络访问 OpenAI 出现一直弹浏览器的问题，或者你的 IP 被封锁了，可以通过配置代理的方式来连接到 OpenAI。支持使用正向代理方式访问 OpenAI，你需要一个 HTTTP/HTTPS 代理服务器：

```properties
# 前面别的东西
[openai]
# OpenAI 相关设置

# 第 N 个 OpenAI 账号的登录信息
[[openai.accounts]]

# 请注意，由于现在 OpenAI 封锁严格，你需要一个
# 尽量使用独立的代理服务器，不要使用和其他人共用 IP 的代理
# 否则会出现无限弹出浏览器的问题  

proxy="http://127.0.0.1:1080"

# 后面别的东西

```


### 对话标题自动重命名 

如果你的账号产生了太多的对话，看着不舒服，可以开启配置文件中的标题自动重命名和。  

```
[[openai.accounts]]
# 省略的账号信息

title_pattern="qq-{session_id}"
```

当你按照这个格式进行设置之后，新创建的对话将会以 `qq-friend-好友QQ` 或 `qq-group-群号` 进行命名。

这里的 `{session_id}` 是一个变量，它在程序启动之后会根据聊天信息的发送者动态变化。  

* 如果是一个好友给机器人发送消息，则 `{session_id}` 会变成 `qq-friend-好友QQ`  

* 如果是一个群聊给机器人发送消息，则 `{session_id}` 会变成 `qq-group-群号`  

### Bing 账号 Cookie 获取方法

你需要通过电脑浏览器来获得 Bing Cookie，如果你有别的手段能获得 cookie 的话也是可以的。  

1. 确认你有 Bing 机器人的聊天测试资格
2. 打开 https://bing.com
3. 按下 F12，打开开发者工具（DevTools）
4. 找到 控制台（或 Console），输入 `document.cookie` 然后回车
5. 复制接下来出现的一段文本，这就是你的 Cookie

## 🦊 加载预设

如果你想让机器人自动带上某种聊天风格，可以使用预设功能。  

我们自带了 `猫娘` 和 `正常` 两种预设，你可以在 `presets` 文件夹下了解预设的写法。  

使用 `加载预设 猫娘` 来加载猫娘预设。

下面是一些预设的小视频，你可以看看效果：
* MOSS： https://www.bilibili.com/video/av309604568
* 丁真：https://www.bilibili.com/video/av267013053
* 小黑子：https://www.bilibili.com/video/av309604568
* 高启强：https://www.bilibili.com/video/av779555493

关于预设系统的详细教程：[Wiki](https://github.com/lss233/chatgpt-mirai-qq-bot/wiki/%F0%9F%90%B1-%E9%A2%84%E8%AE%BE%E7%B3%BB%E7%BB%9F)

你可以在 [Awesome ChatGPT QQ Presets](https://github.com/lss233/awesome-chatgpt-qq-presets/tree/master) 获取由大家分享的预设。

你也可以参考 [Awesome-ChatGPT-prompts-ZH_CN](https://github.com/L1Xu4n/Awesome-ChatGPT-prompts-ZH_CN) 来调教你的 ChatGPT。

还可以参考 [Awesome ChatGPT Prompts](https://github.com/f/awesome-chatgpt-prompts) 来解锁更多技能。

## 📷 文字转图片

向 QQ 群发送消息失败时，自动将消息转为图片发送。  

字体文件存放于 `fonts/` 目录中。  

默认使用的字体是 [更纱黑体](https://github.com/be5invis/Sarasa-Gothic)。  

## 🎈 相似项目

除了我们以外，还有这些很出色的项目：  

* [LlmKira / Openaibot](https://github.com/LlmKira/Openaibot) - 全平台，多模态理解的 OpenAI 机器人
* [RockChinQ / QChatGPT](https://github.com/RockChinQ/QChatGPT) - 基于 OpenAI 官方 API， 使用 GPT-3 的 QQ 机器人
* [fuergaosi233 / wechat-chatgpt](https://github.com/fuergaosi233/wechat-chatgpt) - 在微信上迅速接入 ChatGPT


## 🛠 贡献者名单  

欢迎提出新的点子、 Pull Request。  

<a href="https://github.com/lss233/chatgpt-mirai-qq-bot/graphs/contributors">
  <img src="https://contrib.rocks/image?repo=lss233/chatgpt-mirai-qq-bot" />
</a>

Made with [contrib.rocks](https://contrib.rocks).

## 💪 支持我们

如果我们这个项目对你有所帮助，请给我们一颗 ⭐️<|MERGE_RESOLUTION|>--- conflicted
+++ resolved
@@ -7,15 +7,12 @@
 [![Docker Pulls](https://badgen.net/docker/pulls/lss233/chatgpt-mirai-qq-bot?icon=docker&label=pulls)](https://hub.docker.com/r/lss233/chatgpt-mirai-qq-bot/)
 [![Docker Image Size](https://badgen.net/docker/size/lss233/chatgpt-mirai-qq-bot/browser-version/amd64?icon=docker&label=image%20size)](https://hub.docker.com/r/lss233/chatgpt-mirai-qq-bot/)
 
-<<<<<<< HEAD
-=======
 
 > **2023/3/15**  
 > 近期 browserless 模式封号严重      
 > 非 plus 用户建议还是玩 API 吧      
 
 
->>>>>>> 5a40bc45
 > **2023/3/13**  
 > Mirai 用户现在可以通过安装 fix-protocol-version 插件并使用 MACOS 协议成功登录 QQ    
 > 一键部署脚本和 Windows 快速部署包已将此插件进行打包。    
@@ -209,18 +206,6 @@
 # 例如此项目：https://github.com/Ice-Hazymoon/openai-scf-proxy
 # api_endpoint = "https://api.openai.com/v1"
 
-<<<<<<< HEAD
-# 以下是 GPT3(.5) 的模型参数
-# 在使用 API 调用时有效
-# 参数具体含义可以见 https://platform.openai.com/docs/api-reference/completions/create
-# 如果你不了解，可以保持默认
-[[openai.gpt3_params]]
-temperature = 1
-max_tokens = 3000
-top_p = 1
-presence_penalty = 1.0
-frequency_penalty = -1.0
-=======
 # 以下是 GPT3(.5) 和 GPT4 的模型参数
 # 在使用 API 调用时有效
 # 参数具体含义可以见 https://platform.openai.com/docs/api-reference/completions/create
@@ -231,7 +216,6 @@
 top_p = 1.0
 presence_penalty = 0.0
 frequency_penalty = 0.0
->>>>>>> 5a40bc45
 
 # 以下是 OpenAI 账号设置
 
@@ -416,7 +400,6 @@
 
 # 全局聊天前缀，在群聊和私聊中，符合下面的前缀【才】会响应，可以自己增减
 prefix = [ "gpt",]
-<<<<<<< HEAD
 
 # 私聊聊天前缀，在私聊中，符合下面的前缀【也】会响应，可以自己增减
 prefix_friend = [ "ask",]
@@ -424,15 +407,6 @@
 # 群聊聊天前缀，在群聊中，符合下面的前缀【也】会响应，可以自己增减
 prefix_group = [ "ai",]
 
-=======
-
-# 私聊聊天前缀，在私聊中，符合下面的前缀【也】会响应，可以自己增减
-prefix_friend = [ "ask",]
-
-# 群聊聊天前缀，在群聊中，符合下面的前缀【也】会响应，可以自己增减
-prefix_group = [ "ai",]
-
->>>>>>> 5a40bc45
 # 满足以下正则表达式则忽略此条消息
 ignore_regex = []
 
