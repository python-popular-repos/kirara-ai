--- conflicted
+++ resolved
@@ -34,11 +34,11 @@
 LlmFactory.register("poe-chinchilla", PoeAdapter, (PoeBotType.ChatGPT,))
 LlmFactory.register("poe-chatgpt", PoeAdapter, (PoeBotType.ChatGPT,))
 LlmFactory.register("poe-nutria", PoeAdapter, (PoeBotType.Dragonfly,))
+LlmFactory.register("poe-nutria", PoeAdapter, (PoeBotType.Dragonfly,))
 
 # TODO: DrawingAIFactory.register_ai("yiyan", YiyanAdapter, ("drawing", ))
 
 config = Config.load_config()
-<<<<<<< HEAD
 config.scan_prompts()
 # config: Optional[Config] = None
 proxy: Optional[str] = config.check_proxy()
@@ -48,35 +48,6 @@
     DrawingAIFactory.register("sd", SDWebUI, (config.sdwebui,))
 DrawingAIFactory.register("bing", BingAdapter, ("drawing", ConversationStyle.creative))
 DrawingAIFactory.register("openai", ChatGPTAPIAdapter, ("drawing",))
-=======
-config.scan_presets()
-
-botManager = BotManager(config)
-
-
-class LlmName(Enum):
-    SlackClaude = "slack-claude"
-    PoeSage = "poe-sage"
-    PoeGPT4 = "poe-gpt4"
-    PoeGPT432k = "poe-gpt432k"
-    PoeClaude2 = "poe-claude2"
-    PoeClaude = "poe-claude"
-    PoeClaude100k = "poe-claude100k"
-    PoeChatGPT = "poe-chatgpt"
-    PoeChatGPT16k = "poe-chatgpt16k"
-    PoeLlama2 = "poe-llama2"
-    PoePaLM = "poe-palm"
-    ChatGPT_Web = "chatgpt-web"
-    ChatGPT_Api = "chatgpt-api"
-    Bing = "bing"
-    BingC = "bing-c"
-    BingB = "bing-b"
-    BingP = "bing-p"
-    Bard = "bard"
-    YiYan = "yiyan"
-    ChatGLM = "chatglm-api"
-    XunfeiXinghuo = "xinghuo"
->>>>>>> 145282ef
 
 
 class BotPlatform(Enum):
