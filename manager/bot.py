--- conflicted
+++ resolved
@@ -20,11 +20,7 @@
 
 from chatbot.Unofficial import AsyncChatbot as BrowserChatbot
 from loguru import logger
-<<<<<<< HEAD
-from config import OpenAIAuthBase, OpenAIAPIKey, Config, BingCookiePath, BardCookiePath, PoeCookieAuth
-=======
-from config import OpenAIAuthBase, OpenAIAPIKey, Config, BingCookiePath, BardCookiePath, YiyanCookiePath
->>>>>>> 9f6b4bcd
+from config import OpenAIAuthBase, OpenAIAPIKey, Config, BingCookiePath, BardCookiePath, YiyanCookiePath, PoeCookieAuth
 import OpenAIAuth
 import urllib3.exceptions
 import utils.network as network
@@ -57,13 +53,11 @@
     bard: List[BardCookiePath]
     """Bard Account Infos"""
 
-<<<<<<< HEAD
     poe: List[PoeCookieAuth]
     """Poe Account infos"""
-=======
+
     yiyan: List[YiyanCookiePath]
     """Yiyan Account Infos"""
->>>>>>> 9f6b4bcd
 
     roundrobin: Dict[str, itertools.cycle] = {}
 
@@ -72,11 +66,8 @@
         self.openai = config.openai.accounts if config.openai else []
         self.bing = config.bing.accounts if config.bing else []
         self.bard = config.bard.accounts if config.bard else []
-<<<<<<< HEAD
         self.poe = config.poe.accounts if config.poe else []
-=======
         self.yiyan = config.yiyan.accounts if config.yiyan else []
->>>>>>> 9f6b4bcd
         try:
             os.mkdir('data')
             logger.warning(
@@ -168,7 +159,6 @@
             logger.error("所有 Bard 账号均解析失败！")
         logger.success(f"成功解析 {len(self.bots['bard-cookie'])}/{len(self.bing)} 个 Bard 账号！")
 
-<<<<<<< HEAD
     def login_poe(self):
         def poe_check_auth(client: PoeClient) -> bool:
             try:
@@ -187,7 +177,7 @@
             logger.exception(e)
         if len(self.bots["poe-web"]) < 1:
             logger.error("所有 Poe 账号均解析失败！")
-=======
+
     def login_yiyan(self):
         for i, account in enumerate(self.yiyan):
             logger.info("正在解析第 {i} 个 文心一言 账号", i=i + 1)
@@ -202,7 +192,6 @@
         if len(self.bots) < 1:
             logger.error("所有 文心一言 账号均解析失败！")
         logger.success(f"成功解析 {len(self.bots['yiyan-cookie'])}/{len(self.yiyan)} 个 文心一言 账号！")
->>>>>>> 9f6b4bcd
 
     async def login_openai(self):
         counter = 0
