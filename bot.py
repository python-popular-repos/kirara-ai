--- conflicted
+++ resolved
@@ -84,11 +84,7 @@
 
             # # 新会话
             if is_new_session:
-<<<<<<< HEAD
-                async for progress in session.load_conversation(preset_search.group(1)):
-=======
                 async for progress in session.load_conversation():
->>>>>>> 2b34b571
                     await app.send_message(target, progress, quote=source if config.response.quote else False)
 
             # 加载关键词人设
