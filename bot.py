--- conflicted
+++ resolved
@@ -137,7 +137,6 @@
     if friend.id == config.mirai.qq:
         return
     response = await handle_message(friend, f"friend-{friend.id}", chain.display, source)
-<<<<<<< HEAD
 
     rate_usage = rateLimitManager.check_exceed('好友', friend.id)
     if rate_usage >= config.ratelimit.warning_rate:
@@ -146,8 +145,6 @@
             current_time = time.strftime("%Y-%m-%d %H:%M:%S", time.localtime(time.time()))
             response = response + '\n' + config.ratelimit.warning_msg.format(usage=usage['count'], limit=limit['rate'], current_time=current_time)
         
-    await app.send_message(friend, response, quote=source if config.response.quote else False)
-=======
     if config.text_to_image.always:
         img = text_to_image(text=response)
         b = BytesIO()
@@ -155,7 +152,6 @@
         await app.send_message(friend, Image(data_bytes=b.getvalue()), quote=source if config.response.quote else False)
     else:
         await app.send_message(friend, response, quote=source if config.response.quote else False)
->>>>>>> 3d4e082e
 
 
 GroupTrigger = Annotated[MessageChain, MentionMe(config.trigger.require_mention != "at"), DetectPrefix(
@@ -166,7 +162,6 @@
 @app.broadcast.receiver("GroupMessage")
 async def group_message_listener(group: Group, source: Source, chain: GroupTrigger):
     response = await handle_message(group, f"group-{group.id}", chain.display, source)
-<<<<<<< HEAD
 
     rate_usage = rateLimitManager.check_exceed('群组', group.id)
     if rate_usage >= config.ratelimit.warning_rate:
@@ -175,11 +170,7 @@
             current_time = time.strftime("%Y-%m-%d %H:%M:%S", time.localtime(time.time()))
             response = response + '\n' + config.ratelimit.warning_msg.format(usage=usage['count'], limit=limit['rate'], current_time=current_time)
 
-    event = await app.send_message(group, response, quote=source if config.response.quote else False)
-    if event.source.id < 0:
-=======
     if config.text_to_image.always:
->>>>>>> 3d4e082e
         img = text_to_image(text=response)
         b = BytesIO()
         img.save(b, format="png")
