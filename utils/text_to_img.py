--- conflicted
+++ resolved
@@ -338,12 +338,8 @@
 
         temp_html_file = NamedTemporaryFile(mode='w', suffix='.html')
         temp_html_filename = temp_html_file.name
-<<<<<<< HEAD
-        with StringIO(output_file.getvalue()) as input_file:
-=======
         imgkit_config = imgkit.config(wkhtmltoimage=config.text_to_image.wkhtmltoimage)
         with StringIO(html) as input_file:
->>>>>>> 32981c9a
             ok = False
             try:
                 temp_html_file.write(html)
