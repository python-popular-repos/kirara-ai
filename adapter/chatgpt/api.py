--- conflicted
+++ resolved
@@ -4,88 +4,14 @@
 
 import asyncio
 import janus
-import openai
 from loguru import logger
-<<<<<<< HEAD
-
-from adapter.botservice import BotAdapter
-from revChatGPT.V3 import Chatbot
-=======
 from revChatGPT.V3 import Chatbot as OpenAIChatbot
->>>>>>> 5a40bc45
 
 from adapter.botservice import BotAdapter
 from config import OpenAIAPIKey
 from constants import botManager, config
-<<<<<<< HEAD
-import ctypes
-import json
-=======
->>>>>>> 5a40bc45
 
 hashu = lambda word: ctypes.c_uint64(hash(word)).value
-
-
-class OpenAIChatbot(Chatbot):
-    def ask_stream(self, prompt: str, role: str = "user", **kwargs) -> str:
-        """
-        Ask a question
-        """
-        api_key = kwargs.get("api_key")
-        self.__add_to_conversation(prompt, "user")
-        self.__truncate_conversation()
-        # Get response
-        if self.proxy:
-            self.session.proxies = {
-                "http": self.proxy,
-                "https": self.proxy,
-            }
-        response = self.session.post(
-            f"{openai.api_base}/chat/completions",
-            headers={"Authorization": "Bearer " + (api_key or self.api_key)},
-            json={
-                "model": self.engine,
-                "messages": self.conversation,
-                "stream": True,
-                # kwargs
-                "temperature": config.openai.api_params.temperature,
-                "top_p": config.openai.api_params.top_p,
-                "presence_penalty": config.openai.api_params.presence_penalty,
-                "frequency_penalty": config.openai.api_params.frequency_penalty,
-                "n": 1,
-                "user": role,
-                "max_tokens": config.openai.api_params.max_tokens,
-            },
-            stream=True,
-        )
-        if response.status_code != 200:
-            raise Exception(
-                f"Error: {response.status_code} {response.reason} {response.text}",
-            )
-        response_role: str = None
-        full_response: str = ""
-        for line in response.iter_lines():
-            print(line)
-            if not line:
-                continue
-            # Remove "data: "
-            line = line.decode("utf-8")[6:]
-            if line == "[DONE]":
-                break
-            resp: dict = json.loads(line)
-            choices = resp.get("choices")
-            if not choices:
-                continue
-            delta = choices[0].get("delta")
-            if not delta:
-                continue
-            if "role" in delta:
-                response_role = delta["role"]
-            if "content" in delta:
-                content = delta["content"]
-                full_response += content
-                yield content
-        self.__add_to_conversation(full_response, response_role)
 
 
 class ChatGPTAPIAdapter(BotAdapter):
