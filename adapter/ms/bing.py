<<<<<<< HEAD
import json
=======
import asyncio
>>>>>>> bc5e274f
from typing import Generator, Union

from constants import config
from adapter.botservice import BotAdapter
from EdgeGPT import Chatbot as EdgeChatbot, ConversationStyle

from constants import botManager
from exceptions import BotOperationNotSupportedException
from loguru import logger
import re


class BingAdapter(BotAdapter):
    cookieData = None
    count: int = 0

    conversation_style: ConversationStyle = None

    bot: EdgeChatbot
    """实例"""

    def __init__(self, session_id: str = "unknown", conversation_style: ConversationStyle = ConversationStyle.creative):
        super().__init__(session_id)
        self.session_id = session_id
        self.conversation_style = conversation_style
        account = botManager.pick('bing-cookie')
        self.cookieData = []
        if account.cookie_content.strip().startswith('['):
            self.cookieData = json.loads(account.cookie_content)
        else:
            for line in account.cookie_content.split("; "):
                name, value = line.split("=", 1)
                self.cookieData.append({"name": name, "value": value})

        self.bot = EdgeChatbot(cookies=self.cookieData, proxy=account.proxy)

    async def rollback(self):
        raise BotOperationNotSupportedException()

    async def on_reset(self):
        self.count = 0
        await self.bot.reset()

    async def ask(self, prompt: str) -> Generator[str, None, None]:
        self.count = self.count + 1
        parsed_content = ''
        try:
            async for final, response in self.bot.ask_stream(prompt=prompt,
                                                             conversation_style=self.conversation_style,
                                                             wss_link=config.bing.wss_link):
                if not final:
                    response = re.sub(r"\[\^\d+\^\]", "", response)
                    if config.bing.show_references:
                        response = re.sub(r"\[(\d+)\]: ", r"\1: ", response)
                    else:
                        response = re.sub(r"(\[\d+\]\: .+)+", "", response)
                    parsed_content = response

                else:
                    try:
                        max_messages = response["item"]["throttling"]["maxNumUserMessagesInConversation"]
                    except:
                        max_messages = config.bing.max_messages
                    remaining_conversations = f'\n剩余回复数：{self.count} / {max_messages} '
                    if len(response["item"].get('messages', [])) > 1 and config.bing.show_suggestions:
                        suggestions = response["item"]["messages"][-1].get("suggestedResponses", [])
                        if len(suggestions) > 0:
                            parsed_content = parsed_content + '\n猜你想问：  \n'
                            for suggestion in suggestions:
                                parsed_content = parsed_content + f"* {suggestion.get('text')}  \n"
                        yield parsed_content
                    parsed_content = parsed_content + remaining_conversations
                    # not final的parsed_content已经yield走了，只能在末尾加剩余回复数，或者改用EdgeGPT自己封装的ask之后再正则替换
                    if parsed_content == remaining_conversations:  # No content
                        yield "Bing 已结束本次会话。继续发送消息将重新开启一个新会话。"
                        await self.on_reset()
                        return

                yield parsed_content
            logger.debug("[Bing AI 响应] " + parsed_content)
        except Union[asyncio.exceptions.TimeoutError, asyncio.exceptions.CancelledError] as e:
            raise e
        except Exception as e:
            logger.exception(e)
            yield "Bing 已结束本次会话。继续发送消息将重新开启一个新会话。"
            await self.on_reset()
            return

    async def preset_ask(self, role: str, text: str):
        yield None  # Bing 不使用预设功能<|MERGE_RESOLUTION|>--- conflicted
+++ resolved
@@ -1,10 +1,7 @@
-<<<<<<< HEAD
 import json
-=======
-import asyncio
->>>>>>> bc5e274f
 from typing import Generator, Union
 
+import asyncio
 from constants import config
 from adapter.botservice import BotAdapter
 from EdgeGPT import Chatbot as EdgeChatbot, ConversationStyle
